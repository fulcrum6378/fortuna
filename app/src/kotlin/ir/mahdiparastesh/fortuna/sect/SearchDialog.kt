--- conflicted
+++ resolved
@@ -22,15 +22,10 @@
 import ir.mahdiparastesh.fortuna.Vita
 import ir.mahdiparastesh.fortuna.databinding.SearchBinding
 import ir.mahdiparastesh.fortuna.databinding.SearchItemBinding
-<<<<<<< HEAD
 import ir.mahdiparastesh.fortuna.util.AnyViewHolder
 import ir.mahdiparastesh.fortuna.util.BaseDialogue
 import ir.mahdiparastesh.fortuna.util.NumberUtils.z
 import ir.mahdiparastesh.fortuna.util.UiTools
-=======
-import ir.mahdiparastesh.fortuna.util.Kit
-import ir.mahdiparastesh.fortuna.util.NumberUtils.z
->>>>>>> dc055ad8
 import kotlinx.coroutines.CoroutineScope
 import kotlinx.coroutines.Dispatchers
 import kotlinx.coroutines.launch
@@ -116,7 +111,7 @@
 
         h.b.root.setOnClickListener {
             c.c.date = c.c.lunaToDate(c.m.searchResults[h.layoutPosition].luna)
-            c.onCalendarChanged()
+            c.onDateChanged()
             val dies = c.m.searchResults[h.layoutPosition].dies.toInt()
 
             (c.b.grid.adapter as? Grid)
