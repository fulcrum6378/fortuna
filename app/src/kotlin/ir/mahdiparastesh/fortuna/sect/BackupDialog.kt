package ir.mahdiparastesh.fortuna.sect

import android.annotation.SuppressLint
import android.app.Dialog
import android.content.res.ColorStateList
import android.graphics.drawable.RippleDrawable
import android.os.Bundle
import android.view.View
import android.widget.Toast
import com.google.android.material.dialog.MaterialAlertDialogBuilder
import com.google.android.material.shape.CornerFamily
import com.google.android.material.shape.MaterialShapeDrawable
import com.google.android.material.shape.ShapeAppearanceModel
import ir.mahdiparastesh.fortuna.R
import ir.mahdiparastesh.fortuna.Vita
import ir.mahdiparastesh.fortuna.databinding.BackupBinding
import ir.mahdiparastesh.fortuna.util.BaseDialogue
import ir.mahdiparastesh.fortuna.util.Dropbox
<<<<<<< HEAD
import ir.mahdiparastesh.fortuna.util.NumberUtils.z
import ir.mahdiparastesh.fortuna.util.UiTools
import ir.mahdiparastesh.fortuna.util.UiTools.color
=======
import ir.mahdiparastesh.fortuna.util.Kit
import ir.mahdiparastesh.fortuna.util.Kit.color
import ir.mahdiparastesh.fortuna.util.Kit.create
import ir.mahdiparastesh.fortuna.util.NumberUtils.z
>>>>>>> dc055ad8
import kotlinx.coroutines.CoroutineScope
import kotlinx.coroutines.Dispatchers
import kotlinx.coroutines.launch
import kotlinx.coroutines.withContext
import java.io.FileInputStream
import java.time.temporal.ChronoField

/**
 * Shows the status of the automatically backed-up file with 3 action buttons:<br />
 * - Backup: manually backs up the data.<br />
 * - Restore: overwrites the backup file on the main file.<br />
 * - Export: exports the backup file.
 */
class BackupDialog : BaseDialogue() {

    override fun onCreateDialog(savedInstanceState: Bundle?): Dialog {
        val b = BackupBinding.inflate(layoutInflater)

        b.updateStatus()
        b.backup.setOnClickListener {
            c.c.backupVita()
            b.updateStatus()

            if (c.dropbox!!.isAuthenticated()) CoroutineScope(Dispatchers.IO).launch {
                val res = c.dropbox!!.backup()
                withContext(Dispatchers.Main) {
                    Toast.makeText(
                        c, if (res) R.string.dropboxSuccess else R.string.dropboxFailure,
                        Toast.LENGTH_LONG
                    ).show()
                }
            }
        }
        b.restore.setOnClickListener {
            MaterialAlertDialogBuilder(c).apply {
                setTitle(R.string.restore)
                setMessage(
                    c.resources.getString(R.string.backupRestoreSure, lastBackup())
                )
                setPositiveButton(R.string.yes) { _, _ ->
                    c.c.vita = Vita(c.c, file = c.c.backup)
                        .also { vita -> vita.save() }
                    c.updateGrid()
                    Toast.makeText(c, R.string.done, Toast.LENGTH_LONG).show()
                }
                setNegativeButton(R.string.no, null)
            }.show()
        }
        b.export.setOnClickListener {
            if (!c.c.backup.exists()) return@setOnClickListener
            c.sendFile(
                FileInputStream(c.c.backup).use { it.readBytes() },
                R.string.backup_file
            )
        }

        if (c.dropbox == null) c.dropbox = Dropbox(c.c)
        b.updateDropbox()
        b.dropbox.background = RippleDrawable(
            ColorStateList.valueOf(
                c.color(com.google.android.material.R.attr.colorPrimaryVariant)
            ), null, MaterialShapeDrawable(
                ShapeAppearanceModel.Builder().apply {
                    val dim = resources.getDimension(R.dimen.mediumCornerSize)
                    setBottomLeftCorner(CornerFamily.CUT, dim)
                    setBottomRightCorner(CornerFamily.CUT, dim)
                }.build()
            )
        )

        return MaterialAlertDialogBuilder(c).apply {
            setTitle(R.string.backup)
            setMessage(R.string.backupDesc)
            setView(b.root)
        }.create()
    }

    override fun isCancelable(): Boolean = true

    /** @return the human-readable modification date of the backup. */
    private fun lastBackup(): String {
        if (!c.c.backup.exists()) return getString(R.string.never)
<<<<<<< HEAD
        val d = c.c.createDateTime(c.c.backup.lastModified())
        return "${z(d[ChronoField.YEAR], 4)}.${z(d[ChronoField.MONTH_OF_YEAR] + 1)}." +
                "${z(d[ChronoField.DAY_OF_MONTH])} - ${z(d[ChronoField.HOUR_OF_DAY])}:" +
                "${z(d[ChronoField.MINUTE_OF_HOUR])}:${z(d[ChronoField.SECOND_OF_MINUTE])}"
=======
        val d = c.c.calType.create().apply { timeInMillis = c.c.backup.lastModified() }
        return "${z(d[Calendar.YEAR], 4)}.${z(d[Calendar.MONTH] + 1)}." +
                "${z(d[Calendar.DAY_OF_MONTH])} - ${z(d[Calendar.HOUR_OF_DAY])}:" +
                "${z(d[Calendar.MINUTE])}:${z(d[Calendar.SECOND])}"
>>>>>>> dc055ad8
    }

    /** Updates the modification date of the backup file. */
    private fun BackupBinding.updateStatus() {
        status.text = getString(
            R.string.backupStatus, lastBackup(), UiTools.showBytes(c, c.c.backup.length())
        )
    }

    /** Checks whether the user has logged in to Dropbox and update the UI accordingly. */
    @SuppressLint("SetTextI18n")
    private fun BackupBinding.updateDropbox() {
        val auth = c.dropbox!!.isAuthenticated()

        dropbox.text = getString(R.string.dropbox) +
                (getString(if (auth) R.string.cloudOn else R.string.cloudOff))
        dropbox.setOnClickListener(
            if (!auth) View.OnClickListener {
                c.dropbox!!.login(c) { updateDropbox() }
            } else View.OnClickListener {
                MaterialAlertDialogBuilder(c).apply {
                    setTitle(R.string.logout)
                    setMessage(R.string.dropboxLogoutSure)
                    setPositiveButton(R.string.yes) { _, _ ->
                        CoroutineScope(Dispatchers.IO).launch {
                            c.dropbox!!.logout()
                            withContext(Dispatchers.Main) { updateDropbox() }
                        }
                    }
                    setNegativeButton(R.string.no, null)
                }.show()
            }
        )
    }
}<|MERGE_RESOLUTION|>--- conflicted
+++ resolved
@@ -16,21 +16,15 @@
 import ir.mahdiparastesh.fortuna.databinding.BackupBinding
 import ir.mahdiparastesh.fortuna.util.BaseDialogue
 import ir.mahdiparastesh.fortuna.util.Dropbox
-<<<<<<< HEAD
 import ir.mahdiparastesh.fortuna.util.NumberUtils.z
 import ir.mahdiparastesh.fortuna.util.UiTools
 import ir.mahdiparastesh.fortuna.util.UiTools.color
-=======
-import ir.mahdiparastesh.fortuna.util.Kit
-import ir.mahdiparastesh.fortuna.util.Kit.color
-import ir.mahdiparastesh.fortuna.util.Kit.create
-import ir.mahdiparastesh.fortuna.util.NumberUtils.z
->>>>>>> dc055ad8
 import kotlinx.coroutines.CoroutineScope
 import kotlinx.coroutines.Dispatchers
 import kotlinx.coroutines.launch
 import kotlinx.coroutines.withContext
 import java.io.FileInputStream
+import java.time.Instant
 import java.time.temporal.ChronoField
 
 /**
@@ -108,17 +102,10 @@
     /** @return the human-readable modification date of the backup. */
     private fun lastBackup(): String {
         if (!c.c.backup.exists()) return getString(R.string.never)
-<<<<<<< HEAD
-        val d = c.c.createDateTime(c.c.backup.lastModified())
+        val d = c.c.chronology.date(Instant.ofEpochMilli(c.c.backup.lastModified()))
         return "${z(d[ChronoField.YEAR], 4)}.${z(d[ChronoField.MONTH_OF_YEAR] + 1)}." +
                 "${z(d[ChronoField.DAY_OF_MONTH])} - ${z(d[ChronoField.HOUR_OF_DAY])}:" +
                 "${z(d[ChronoField.MINUTE_OF_HOUR])}:${z(d[ChronoField.SECOND_OF_MINUTE])}"
-=======
-        val d = c.c.calType.create().apply { timeInMillis = c.c.backup.lastModified() }
-        return "${z(d[Calendar.YEAR], 4)}.${z(d[Calendar.MONTH] + 1)}." +
-                "${z(d[Calendar.DAY_OF_MONTH])} - ${z(d[Calendar.HOUR_OF_DAY])}:" +
-                "${z(d[Calendar.MINUTE])}:${z(d[Calendar.SECOND])}"
->>>>>>> dc055ad8
     }
 
     /** Updates the modification date of the backup file. */
