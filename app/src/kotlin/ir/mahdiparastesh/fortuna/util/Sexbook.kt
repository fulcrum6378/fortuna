package ir.mahdiparastesh.fortuna.util

import androidx.core.net.toUri
import ir.mahdiparastesh.fortuna.Fortuna
import ir.mahdiparastesh.fortuna.Grid
<<<<<<< HEAD
import ir.mahdiparastesh.fortuna.Main
import ir.mahdiparastesh.fortuna.util.UiTools.iterate
import java.lang.reflect.Modifier
import java.time.LocalDate
import java.time.chrono.ChronoLocalDate
import java.time.temporal.ChronoField
=======
import ir.mahdiparastesh.fortuna.util.Kit.create
import ir.mahdiparastesh.fortuna.util.Kit.iterate
import ir.mahdiparastesh.fortuna.util.NumberUtils.z
import kotlinx.coroutines.Dispatchers
import kotlinx.coroutines.withContext
>>>>>>> dc055ad8

/**
 * Imports data from the Sexbook app in a separate thread, if the app is installed.
 * The data includes orgasm times and crushes' birthdays.
 *
 * @see <a href="https://codeberg.org/fulcrum6378/sexbook">Sexbook repo in Codeberg</a>
 * @see <a href="https://github.com/fulcrum6378/sexbook">Sexbook repo in GitHub</a>
 */
class Sexbook(private val c: Fortuna) {

    @Throws(SecurityException::class)
    suspend fun load(listener: suspend (Data) -> Unit) {
        val places = hashMapOf<Long, String>()
        val reports = arrayListOf<Report>()
        val crushes = arrayListOf<Crush>()

        // get a list of all Places
        try {
            c.contentResolver.query(
<<<<<<< HEAD
                "content://${UiTools.SEXBOOK}/place".toUri(),
=======
                "content://${Kit.SEXBOOK_PACKAGE}/place".toUri(),
>>>>>>> dc055ad8
                null, null, null, null
            ).iterate { places[getLong(0)] = getString(1) }
        } catch (_: SecurityException) {
            return
        }

        // now get a list of all sex Reports
        c.contentResolver.query(
<<<<<<< HEAD
            "content://${UiTools.SEXBOOK}/report".toUri(),
=======
            "content://${Kit.SEXBOOK_PACKAGE}/report".toUri(),
>>>>>>> dc055ad8
            null, null, null, "time ASC" // DESC
        ).iterate {
            val cal = c.createDateTime(getLong(0))
            reports.add(
                Report(
                    getLong(6),
                    cal[ChronoField.YEAR].toShort(),
                    cal[ChronoField.MONTH_OF_YEAR].toShort(),
                    cal[ChronoField.DAY_OF_MONTH].toShort(),
                    cal[ChronoField.HOUR_OF_DAY].toByte(),
                    cal[ChronoField.MINUTE_OF_HOUR].toByte(),
                    cal[ChronoField.SECOND_OF_MINUTE].toByte(),
                    getString(1), getShort(2).toByte(),
                    getString(3), getInt(4) == 1,
                    places[getLong(5)]
                )
            )
        }

        // also load Crushes
        c.contentResolver.query(
<<<<<<< HEAD
            "content://${UiTools.SEXBOOK}/crush".toUri(), arrayOf(
=======
            "content://${Kit.SEXBOOK_PACKAGE}/crush".toUri(), arrayOf(
>>>>>>> dc055ad8
                "key", "first_name", "middle_name", "last_name", "status", "birth", "first_met"
            ), "birth IS NOT NULL OR first_met IS NOT NULL", null, null
        ).iterate {
            crushes.add(
                Crush(
                    getString(0),
                    getString(1), getString(2), getString(3),
                    getInt(4), getString(5), getString(6)
                )
            )
        }

        withContext(Dispatchers.Main) {
            listener(Data(reports, crushes))
        }
    }

    /**
     * Data class containing the information about a sex record from Sexbook.
     *
     * @param id the unique id (Long)
     * @param year in this calendar (Short)
     * @param month ... (0-based)
     * @param day ...
     * @param hour (Byte)
     * @param minute (Byte)
     * @param second (Byte)
     * @param key the raw input from the user indicating their crush's name (String)
     * @param type wet dream, masturbation, oral, anal or vaginal sex (Byte)
     * @param desc description (String)
     * @param accurate is this record accurate? (Boolean)
     * @param place the place where the sex happened (String?)
     *
     * @see Grid#appendSexReports
     */
    data class Report(
        val id: Long,
        val year: Short,
        val month: Short,
        val day: Short, // never compare bytes!
        val hour: Byte,
        val minute: Byte,
        val second: Byte,
        val key: String?,
        val type: Byte,
        val desc: String?,
        val accurate: Boolean,
        val place: String?
    )

    /**
     * Class containing the information about a crush from Sexbook.
     * @see Grid#appendCrushDates
     */
    inner class Crush(
        private val key: String,
        private val fName: String?, private val mName: String?, private val lName: String?,
        status: Int, birth: String?, firstMet: String?
    ) {
        val active = (status and 128) == 0
        var birthYear: Short? = null
        var birthMonth: Short? = null
        var birthDay: Short? = null
        var birthTime: String? = null
        var firstMetYear: Short? = null
        var firstMetMonth: Short? = null
        var firstMetDay: Short? = null
        var firstMetTime: String? = null

        init {
            if (birth != null && (((status and 128) == 0) || ((status and 16) == 16)) // (status and 32) == 0
            ) parseDateTime(birth).also { dt ->
                dt.first.also {
                    birthYear = it[0]
                    birthMonth = it[1]
                    birthDay = it[2]
                }
                birthTime = dt.second
            }
            if (firstMet != null) parseDateTime(firstMet).also { dt ->
                dt.first.also {
                    firstMetYear = it[0]
                    firstMetMonth = it[1]
                    firstMetDay = it[2]
                }
                firstMetTime = dt.second
            }
        }

        fun visName(): String =
            if (fName.isNullOrEmpty() || lName.isNullOrEmpty()) when {
                !fName.isNullOrEmpty() -> fName
                !lName.isNullOrEmpty() -> lName
                !mName.isNullOrEmpty() -> mName
                else -> key
            } else "$fName $lName"

        fun theirs() = run {
            val visN = visName()
            if (!visN.endsWith('s')) "${visN}'s" else "${visN}'"
        }

        private fun parseDateTime(dt: String): Pair<Array<Short?>, String?> {
            var yb: Int? = null
            var mb: Int? = null
            var db: Int? = null
            var tb: String? = null
            var date = dt
            if (' ' in dt) dt.split(" ").also { dta ->
                date = dta[0]
                tb = dta[1].split(":")
<<<<<<< HEAD
                    .joinToString(":") { NumberUtils.z(it.toIntOrNull() ?: 0) }
=======
                    .joinToString(":") { z(it.toIntOrNull() ?: 0) }
>>>>>>> dc055ad8
            }
            val spl = date.split("/")
            try {
                yb = spl[0].toInt()
                mb = spl[1].toInt() - 1
                db = spl[2].toInt()
                if (c.calType.first != LocalDate::class.java) {

                    val cal = c.calType.first.methods.find {
                        it.name == "fromGregorian" && it.parameterCount == 1 &&
                                Modifier.isStatic(it.modifiers)
                    }!!.invoke(null, LocalDate.of(yb, mb, db)) as ChronoLocalDate
                    yb = cal[ChronoField.YEAR]
                    mb = cal[ChronoField.MONTH_OF_YEAR]
                    db = cal[ChronoField.DAY_OF_MONTH]
                }
            } catch (_: Exception) {
            }
            return Pair(arrayOf(yb?.toShort(), mb?.toShort(), db?.toShort()), tb)
        }
    }

    data class Data(val reports: List<Report>, val crushes: List<Crush>)
}<|MERGE_RESOLUTION|>--- conflicted
+++ resolved
@@ -3,20 +3,12 @@
 import androidx.core.net.toUri
 import ir.mahdiparastesh.fortuna.Fortuna
 import ir.mahdiparastesh.fortuna.Grid
-<<<<<<< HEAD
-import ir.mahdiparastesh.fortuna.Main
 import ir.mahdiparastesh.fortuna.util.UiTools.iterate
-import java.lang.reflect.Modifier
-import java.time.LocalDate
-import java.time.chrono.ChronoLocalDate
-import java.time.temporal.ChronoField
-=======
-import ir.mahdiparastesh.fortuna.util.Kit.create
-import ir.mahdiparastesh.fortuna.util.Kit.iterate
-import ir.mahdiparastesh.fortuna.util.NumberUtils.z
 import kotlinx.coroutines.Dispatchers
 import kotlinx.coroutines.withContext
->>>>>>> dc055ad8
+import java.time.Instant
+import java.time.LocalDate
+import java.time.temporal.ChronoField
 
 /**
  * Imports data from the Sexbook app in a separate thread, if the app is installed.
@@ -36,11 +28,7 @@
         // get a list of all Places
         try {
             c.contentResolver.query(
-<<<<<<< HEAD
-                "content://${UiTools.SEXBOOK}/place".toUri(),
-=======
-                "content://${Kit.SEXBOOK_PACKAGE}/place".toUri(),
->>>>>>> dc055ad8
+                "content://${UiTools.SEXBOOK_PACKAGE}/place".toUri(),
                 null, null, null, null
             ).iterate { places[getLong(0)] = getString(1) }
         } catch (_: SecurityException) {
@@ -49,14 +37,10 @@
 
         // now get a list of all sex Reports
         c.contentResolver.query(
-<<<<<<< HEAD
-            "content://${UiTools.SEXBOOK}/report".toUri(),
-=======
-            "content://${Kit.SEXBOOK_PACKAGE}/report".toUri(),
->>>>>>> dc055ad8
+            "content://${UiTools.SEXBOOK_PACKAGE}/report".toUri(),
             null, null, null, "time ASC" // DESC
         ).iterate {
-            val cal = c.createDateTime(getLong(0))
+            val cal = c.chronology.date(Instant.ofEpochMilli(getLong(0)))
             reports.add(
                 Report(
                     getLong(6),
@@ -75,11 +59,7 @@
 
         // also load Crushes
         c.contentResolver.query(
-<<<<<<< HEAD
-            "content://${UiTools.SEXBOOK}/crush".toUri(), arrayOf(
-=======
-            "content://${Kit.SEXBOOK_PACKAGE}/crush".toUri(), arrayOf(
->>>>>>> dc055ad8
+            "content://${UiTools.SEXBOOK_PACKAGE}/crush".toUri(), arrayOf(
                 "key", "first_name", "middle_name", "last_name", "status", "birth", "first_met"
             ), "birth IS NOT NULL OR first_met IS NOT NULL", null, null
         ).iterate {
@@ -191,23 +171,15 @@
             if (' ' in dt) dt.split(" ").also { dta ->
                 date = dta[0]
                 tb = dta[1].split(":")
-<<<<<<< HEAD
                     .joinToString(":") { NumberUtils.z(it.toIntOrNull() ?: 0) }
-=======
-                    .joinToString(":") { z(it.toIntOrNull() ?: 0) }
->>>>>>> dc055ad8
             }
             val spl = date.split("/")
             try {
                 yb = spl[0].toInt()
                 mb = spl[1].toInt() - 1
                 db = spl[2].toInt()
-                if (c.calType.first != LocalDate::class.java) {
-
-                    val cal = c.calType.first.methods.find {
-                        it.name == "fromGregorian" && it.parameterCount == 1 &&
-                                Modifier.isStatic(it.modifiers)
-                    }!!.invoke(null, LocalDate.of(yb, mb, db)) as ChronoLocalDate
+                if (c.chronology.calendarType != "iso8601") {
+                    val cal = c.chronology.dateEpochDay(LocalDate.of(yb, mb, db).toEpochDay())
                     yb = cal[ChronoField.YEAR]
                     mb = cal[ChronoField.MONTH_OF_YEAR]
                     db = cal[ChronoField.DAY_OF_MONTH]
