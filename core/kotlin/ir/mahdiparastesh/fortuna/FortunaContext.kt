package ir.mahdiparastesh.fortuna

import java.io.File
import java.io.FileInputStream
import java.io.FileOutputStream
import java.lang.reflect.Modifier
import java.time.ZoneOffset
import java.time.chrono.ChronoLocalDate
import java.time.chrono.ChronoLocalDateTime

interface FortunaContext {

    /** Main [Vita] used across the application */
    var vita: Vita

    /** Default Vita file */
    val stored: File

    /** A copy of [stored] as a backup */
    val backup: File

    /** Default Vita file */
    val stored: File

    /** A copy of [stored] as a backup */
    val backup: File


    /**
     * Default Calendar Type
     *
     * @see java.time.chrono.ChronoLocalDate
     * @see java.time.chrono.ChronoLocalDateTime
     */
    val calType: Pair<Class<out ChronoLocalDate>, Class<out ChronoLocalDateTime<out ChronoLocalDate>>>

    /** A calendar used for navigating at main pages */
    var date: ChronoLocalDate

    /** A [Luna] key for navigating at main pages */
    var luna: String

    /** A calendar that indicates today. */
    var todayDate: ChronoLocalDate

    /** A [Luna] key that indicates today */
    var todayLuna: String

<<<<<<< HEAD
    /** Other supported calendar types */
    val otherCalendars: List<Class<out ChronoLocalDate>>


    fun createDate(): ChronoLocalDate = calType.first.methods
        .find { it.name == "now" && it.parameterCount == 0 && Modifier.isStatic(it.modifiers) }!!
        .invoke(null) as ChronoLocalDate
=======

    /** Updates [todayCalendar] and [todayLuna] */
    fun updateToday()
>>>>>>> dc055ad8

    fun createDateTime(epochSeconds: Long): ChronoLocalDateTime<*> = calType.second.methods
        .find {
            it.name == "ofEpochSecond" && it.parameterCount == 3 &&
                    it.parameterTypes[0] == Long::class.javaPrimitiveType &&
                    it.parameterTypes[1] == Int::class.javaPrimitiveType &&
                    it.parameterTypes[2] == ZoneOffset::class.java &&
                    Modifier.isStatic(it.modifiers)
        }!!
        .invoke(null) as ChronoLocalDateTime<*>

    fun createDate(year: Int, month: Int, day: Int): ChronoLocalDate =
        calType.first.methods
            .find {
                it.name == "of" && it.parameterCount == 3 &&
                        it.parameterTypes.all { it == Int::class.javaPrimitiveType } &&
                        Modifier.isStatic(it.modifiers)
            }!!
            .invoke(null, year, month, day) as ChronoLocalDate

    fun lunaToDate(luna: String): ChronoLocalDate {
        val spl = luna.split(".")
        return createDate(spl[0].toInt(), spl[1].toInt(), 1)
    }

    /**
     * Calculates the maximum date for getting a mean value for statistics, ignores the future.
     * @return null if the given month is the future
     */
    fun maximaForStats(cal: Calendar, key: String): Int?


    /** Copies data from [stored] into [backup]. */
    fun backupVita() {
        FileOutputStream(backup).use { fos ->
            fos.write(FileInputStream(stored).use { it.readBytes() })
        }
    }
}<|MERGE_RESOLUTION|>--- conflicted
+++ resolved
@@ -1,12 +1,12 @@
 package ir.mahdiparastesh.fortuna
 
+import ir.mahdiparastesh.fortuna.util.NumberUtils.toKey
 import java.io.File
 import java.io.FileInputStream
 import java.io.FileOutputStream
-import java.lang.reflect.Modifier
-import java.time.ZoneOffset
 import java.time.chrono.ChronoLocalDate
-import java.time.chrono.ChronoLocalDateTime
+import java.time.chrono.Chronology
+import java.time.temporal.ChronoField
 
 interface FortunaContext {
 
@@ -19,20 +19,11 @@
     /** A copy of [stored] as a backup */
     val backup: File
 
-    /** Default Vita file */
-    val stored: File
-
-    /** A copy of [stored] as a backup */
-    val backup: File
-
 
     /**
-     * Default Calendar Type
-     *
-     * @see java.time.chrono.ChronoLocalDate
-     * @see java.time.chrono.ChronoLocalDateTime
+     * Default calendar Type
      */
-    val calType: Pair<Class<out ChronoLocalDate>, Class<out ChronoLocalDateTime<out ChronoLocalDate>>>
+    val chronology: Chronology
 
     /** A calendar used for navigating at main pages */
     var date: ChronoLocalDate
@@ -46,49 +37,32 @@
     /** A [Luna] key that indicates today */
     var todayLuna: String
 
-<<<<<<< HEAD
     /** Other supported calendar types */
-    val otherCalendars: List<Class<out ChronoLocalDate>>
+    val otherCalendars: List<Chronology>
 
-
-    fun createDate(): ChronoLocalDate = calType.first.methods
-        .find { it.name == "now" && it.parameterCount == 0 && Modifier.isStatic(it.modifiers) }!!
-        .invoke(null) as ChronoLocalDate
-=======
-
-    /** Updates [todayCalendar] and [todayLuna] */
-    fun updateToday()
->>>>>>> dc055ad8
-
-    fun createDateTime(epochSeconds: Long): ChronoLocalDateTime<*> = calType.second.methods
-        .find {
-            it.name == "ofEpochSecond" && it.parameterCount == 3 &&
-                    it.parameterTypes[0] == Long::class.javaPrimitiveType &&
-                    it.parameterTypes[1] == Int::class.javaPrimitiveType &&
-                    it.parameterTypes[2] == ZoneOffset::class.java &&
-                    Modifier.isStatic(it.modifiers)
-        }!!
-        .invoke(null) as ChronoLocalDateTime<*>
-
-    fun createDate(year: Int, month: Int, day: Int): ChronoLocalDate =
-        calType.first.methods
-            .find {
-                it.name == "of" && it.parameterCount == 3 &&
-                        it.parameterTypes.all { it == Int::class.javaPrimitiveType } &&
-                        Modifier.isStatic(it.modifiers)
-            }!!
-            .invoke(null, year, month, day) as ChronoLocalDate
 
     fun lunaToDate(luna: String): ChronoLocalDate {
         val spl = luna.split(".")
-        return createDate(spl[0].toInt(), spl[1].toInt(), 1)
+        return chronology.date(spl[0].toInt(), spl[1].toInt(), 1)
+    }
+
+    /** Updates [todayDate] and [todayLuna] */
+    fun updateToday() {
+        todayDate = chronology.dateNow()
+        todayLuna = todayDate.toKey()
     }
 
     /**
      * Calculates the maximum date for getting a mean value for statistics, ignores the future.
      * @return null if the given month is the future
      */
-    fun maximaForStats(cal: Calendar, key: String): Int?
+    fun maximaForStats(date: ChronoLocalDate, key: String): Int? =
+        if (key == todayLuna)  // this month
+            todayDate[ChronoField.DAY_OF_MONTH]
+        else if (date.isBefore(todayDate))  // past months
+            date.lengthOfMonth()
+        else  // future months
+            null
 
 
     /** Copies data from [stored] into [backup]. */
