package ir.mahdiparastesh.fortuna

import java.io.File
import java.io.FileInputStream
import java.io.FileOutputStream
import java.io.IOException
import java.io.StringReader
import java.time.chrono.ChronoLocalDate
import java.time.temporal.ChronoField

/**
 * Representation of the VITA file type as [HashMap]<String, [Luna]>
 *
 * We need the whole Vita loaded on startup for search and statistics;
 * so we put the whole data in a single file.
 */
<<<<<<< HEAD
class Vita(private val c: FortunaContext, text: String) : HashMap<String, Luna>() {

    constructor(c: FortunaContext) : this(c, c.stored)

    constructor(c: FortunaContext, file: File) :
            this(c, String(FileInputStream(file).use { it.readBytes() }))
=======
class Vita(
    private val c: FortunaContext<*>,
    file: File? = null,
    text: String? = null,
) : HashMap<String, Luna>() {
>>>>>>> dc055ad8

    init {
        if (text != null) load(text)
        else {
            val f: File = file ?: c.stored
            if (f.exists())
                load(String(FileInputStream(f).use { it.readBytes() }))
        }
    }

    /**
     * Loads Vita data from a given string.
     *
     * Takes 100~140 milliseconds to load 286 KBs.
     */
    private fun load(text: String) {
        var cal: ChronoLocalDate = c.createDate()
        var key: String? = null
        var dies = 0
        for (ln in StringReader(text).readLines()) /*try*/ {
            if (key == null) {
                if (!ln.startsWith('@')) continue
                val sn = ln.split(";", limit = 3)
                val s = sn[0].split("~")
                key = s[0].substring(1)
                val splitKey = key.split(".")
                cal = cal.with(ChronoField.YEAR, splitKey[0].toLong())
                cal = cal.with(ChronoField.MONTH_OF_YEAR, splitKey[1].toLong())
                this[key] = Luna(
                    cal.lengthOfMonth(),
                    s.getOrNull(1)?.toFloat(),
                    sn.getOrNull(1)?.ifBlank { null },
                    sn.getOrNull(2)?.loadVitaText(),
                    ln.length + 1L
                )
                dies = 0
            } else {
                if (ln.isEmpty()) {
                    key = null
                    continue; }
                val sn = ln.split(";", limit = 3)
                val s = sn[0].split(":")
                if (s.size == 2) dies = s[0].toInt() - 1
                this[key]!!.diebus[dies] = (s.getOrNull(1) ?: s[0]).toFloat()
                this[key]!!.emojis[dies] = sn.getOrNull(1)?.ifBlank { null }
                this[key]!!.verba[dies] = sn.getOrNull(2)?.loadVitaText()
                this[key]!!.size += ln.length + 1L
                dies++
            }
        }/* catch (e: Exception) {
            throw IOException(
                "Luna $key Dies $dies threw ${e.javaClass.simpleName}\n${e.stackTraceToString()}"
            )
        }*/
    }

    /** Dumps Vita data into a string to be written in a *.vita file. */
    private fun dump(): String = StringBuilder().apply {
        var hasVerbum = false
        this@Vita.toSortedMap().forEach { (k, luna) ->
            append("@$k")
            luna.default?.also { score ->
                append("~${score.writeScore()}")
                hasVerbum = luna.verbum?.isNotBlank() == true
                if (luna.emoji?.isNotBlank() == true)
                    append(";${luna.emoji!!}")
                else if (hasVerbum)
                    append(";")
                if (hasVerbum)
                    append(";${luna.verbum!!.saveVitaText()}")
            }
            append("\n")

            var skipped = false
            for (d in luna.diebus.indices) {
                if (luna.diebus[d] == null) {
                    skipped = true
                    continue; }
                if (skipped) {
                    append("${d + 1}:")
                    skipped = false
                }
                append(luna.diebus[d]!!.writeScore())
                hasVerbum = luna.verba[d]?.isNotBlank() == true
                if (luna.emojis[d]?.isNotBlank() == true)
                    append(";${luna.emojis[d]!!}")
                else if (hasVerbum)
                    append(";")
                if (hasVerbum)
                    append(";${luna.verba[d]!!.saveVitaText()}")
                append("\n")
            }
            append("\n")
        }
    }.toString()

    fun find(key: String): Luna? = getOrElse(key) { null }

    fun save() {
        reform()
        FileOutputStream(c.stored).use { fos ->
            fos.write(dump().encodeToByteArray())
        }
    }

    /** Reforms the Vita data and dumps it to be exported. */
    fun export(): ByteArray {
        reform()
        return dump().encodeToByteArray()
    }

    /** Removes all empty entries. */
    fun reform() {
        val removal = arrayListOf<String>()
        for ((key, luna) in this) {
            if (luna.isEmpty() && key != c.todayLuna)
                removal.add(key)
        }
        for (r in removal) remove(r)
    }

    /** Checks it there are any valuable data in the Vita. */
    fun hasData(): Boolean {
        for ((_, luna) in this)
            if (!luna.isEmpty())
                return true
        return false
    }


    companion object {
        const val MAX_RANGE = 3f

        // String Extensions
        private fun String.loadVitaText() = replace("\\n", "\n")

        fun String.saveVitaText() = replace("\n", "\\n")


        // Float Extensions
        fun Float?.showScore(): String = if (this != 0f) (this?.toString() ?: "_") else "0"

        fun Float.writeScore(): String = if (this % 1f == 0f) toInt().toString() else toString()
    }
}

/**
 * Subset of [Vita] for managing months.
 *
 * We shall never re-design [diebus], [emojis] and [verba] as data classes
 * in exchange for high performance.
 */
class Luna(
    length: Int,
    var default: Float? = null,
    var emoji: String? = null,
    var verbum: String? = null,
    var size: Long = 0L,
) {
    val diebus: Array<Float?> = Array(length) { null }
    val emojis: Array<String?> = Array(length) { null }
    val verba: Array<String?> = Array(length) { null }

    operator fun get(index: Int): Float? = diebus[index]

    fun set(i: Int, score: Float?, emoji: String?, verbum: String?) {
        if (i != -1) {
            diebus[i] = score
            verba[i] = verbum?.ifBlank { null }
            emojis[i] = emoji?.ifBlank { null }
        } else {
            default = score
            this.verbum = verbum?.ifBlank { null }
            this.emoji = emoji?.ifBlank { null }
        }
    }

    fun isEmpty() = diebus.all { it == null } && default == null

    fun mean(maxDays: Int): Float {
        if (maxDays == 0) return 0f
        val scores = arrayListOf<Float>()
        for (v in 0 until maxDays) (this[v] ?: default)?.let { scores.add(it) }
        return if (scores.isEmpty()) 0f else scores.sum() / scores.size
    }
}<|MERGE_RESOLUTION|>--- conflicted
+++ resolved
@@ -14,20 +14,11 @@
  * We need the whole Vita loaded on startup for search and statistics;
  * so we put the whole data in a single file.
  */
-<<<<<<< HEAD
-class Vita(private val c: FortunaContext, text: String) : HashMap<String, Luna>() {
-
-    constructor(c: FortunaContext) : this(c, c.stored)
-
-    constructor(c: FortunaContext, file: File) :
-            this(c, String(FileInputStream(file).use { it.readBytes() }))
-=======
 class Vita(
-    private val c: FortunaContext<*>,
+    private val c: FortunaContext,
     file: File? = null,
     text: String? = null,
 ) : HashMap<String, Luna>() {
->>>>>>> dc055ad8
 
     init {
         if (text != null) load(text)
@@ -44,10 +35,10 @@
      * Takes 100~140 milliseconds to load 286 KBs.
      */
     private fun load(text: String) {
-        var cal: ChronoLocalDate = c.createDate()
+        var cal: ChronoLocalDate = c.chronology.dateNow()
         var key: String? = null
         var dies = 0
-        for (ln in StringReader(text).readLines()) /*try*/ {
+        for (ln in StringReader(text).readLines()) try {
             if (key == null) {
                 if (!ln.startsWith('@')) continue
                 val sn = ln.split(";", limit = 3)
@@ -77,11 +68,11 @@
                 this[key]!!.size += ln.length + 1L
                 dies++
             }
-        }/* catch (e: Exception) {
+        } catch (e: Exception) {
             throw IOException(
                 "Luna $key Dies $dies threw ${e.javaClass.simpleName}\n${e.stackTraceToString()}"
             )
-        }*/
+        }
     }
 
     /** Dumps Vita data into a string to be written in a *.vita file. */
